--- conflicted
+++ resolved
@@ -21,20 +21,15 @@
 
     private val sum = AtomicLong(0)
     private val queue = PriorityBlockingQueue<Measure>(10_000)
+    private val mutex = ReentrantLock()
 
     override fun tick(): Boolean {
-<<<<<<< HEAD
         mutex.withLock {
             if (sum.get() >= rate) {
                 return false
             } else {
-=======
-        while (true) {
-            val curSum = sum.get()
-            if (curSum >= rate) return false
-            if (sum.compareAndSet(curSum, curSum + 1)) {
->>>>>>> 8d3f6b49
                 queue.add(Measure(1, System.currentTimeMillis()))
+                sum.incrementAndGet()
                 return true
             }
         }
